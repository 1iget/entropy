from zope.interface import Interface, Attribute



class IStorageClass(Interface):
    """
    Collection of backend data stores.
    """
    name = Attribute("""Storage class name.""")

    def getReadBackends(self):
        """
        Get the read backends for this storage class.
        """

    def getWriteBackends(self):
        """
        Get the write backends for this storage class.
        """

    def getWriteLaterBackends(self):
        """
        Get the asynchronous background write backends for this storage class.
        """



class IContentObject(Interface):
    """
    Immutable content object.
    """
    contentType = Attribute("""The MIME type describing the content of this object.""")
    created = Attribute("""Creation timestamp of this object.""")
    metadata = Attribute("""Object metadata.""")
    objectId = Attribute("""Object id.""")

    def getContent(self):
        """
        Get the data contained in this object.

        @rtype: C{str}
        """



class IReadBackend(Interface):
    """
    Interface for retrieving immutable content objects.
    """
    def getObject(objectId):
        """
        Retrieve an object.

        @param objectId: the object identifier.
        @type objectId: C{unicode}
        @returns: the content object.
        @rtype: C{Deferred<IContentObject>}
        """



class IWriteBackend(Interface):
    """
    Interface for storing immutable content objects.
    """
    def storeObject(objectId, content, contentType=None, metadata={}, created=None):
        """
        Store an object.

        @param objectId: the object identifier.
        @type objectId: C{str}

        @param content: the data to store.
        @type content: C{str}

        @param contentType: the MIME type of the content.
        @type contentType: C{unicode}

        @param metadata: a dictionary of metadata entries.
        @type metadata: C{dict} of C{unicode}:C{unicode}

        @param created: the creation timestamp; defaults to the current time.
        @type created: L{epsilon.extime.Time} or C{None}

        @returns: the object identifier.
        @rtype: C{Deferred<unicode>}
        """



class IWriteLaterBackend(Interface):
    """
    Interface for storing immutable content objects at leisure.
    """



class IContentStore(IReadBackend, IWriteBackend):
    """
<<<<<<< HEAD
    Interface for storing and retrieving immutable content objects.
    """
=======
    Backend content store.
    """



class IUploadScheduler(Interface):
    """
    Manager of pending uploads.
    """
    def wake():
        """
        Notify the scheduler that new pending uploads have been created.
        """
>>>>>>> 66d8adff
<|MERGE_RESOLUTION|>--- conflicted
+++ resolved
@@ -95,13 +95,9 @@
 
 
 
-class IContentStore(IReadBackend, IWriteBackend):
+class IBackendStore(IReadBackend, IWriteBackend, IWriteLaterBackend):
     """
-<<<<<<< HEAD
     Interface for storing and retrieving immutable content objects.
-    """
-=======
-    Backend content store.
     """
 
 
@@ -113,5 +109,4 @@
     def wake():
         """
         Notify the scheduler that new pending uploads have been created.
-        """
->>>>>>> 66d8adff
+        """