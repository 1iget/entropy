--- conflicted
+++ resolved
@@ -19,16 +19,11 @@
 from nevow.testutil import FakeRequest
 from nevow.static import File
 
-from entropy.ientropy import IContentStore
+from entropy.ientropy import IBackendStore, IWriteLaterBackend
 from entropy.errors import CorruptObject, NonexistentObject
-<<<<<<< HEAD
-from entropy.store import ObjectCreator, PendingUpload
+from entropy.store import ObjectCreator, PendingUpload, UploadScheduler
 from entropy.backends.localaxiom import ContentStore, ImmutableObject
 from entropy.backends.remoteentropy import MemoryObject
-=======
-from entropy.store import (ContentStore, ImmutableObject, ObjectCreator,
-    MemoryObject, PendingUpload, UploadScheduler)
->>>>>>> 66d8adff
 
 
 
@@ -139,7 +134,7 @@
 
     @ivar events: A list of logged calls.
     """
-    implements(IContentStore)
+    implements(IBackendStore)
 
     dummy = integer()
     events = inmemory()
@@ -152,7 +147,7 @@
             self.events = events
 
 
-    # IContentStore
+    # IBackendStore
 
     def getObject(self, objectId):
         self.events.append(('getObject', self, objectId))
@@ -213,7 +208,7 @@
         present in one of the sibling stores, will retrieve the object, as well
         as inserting it into the local store.
         """
-        self.store.powerUp(self.contentStore1, IContentStore)
+        self.store.powerUp(self.contentStore1, IBackendStore)
         self._retrievalTest()
 
 
@@ -222,7 +217,7 @@
         Calling getSiblingObject with an object ID that is missing everywhere
         raises L{NonexistentObject}.
         """
-        self.store.powerUp(self.contentStore1, IContentStore)
+        self.store.powerUp(self.contentStore1, IBackendStore)
         objectId = u'sha256:NOSUCHOBJECT'
         d = self.contentStore2.getSiblingObject(objectId)
         return self.assertFailure(d, NonexistentObject
@@ -236,9 +231,9 @@
         """
         contentStore = ContentStore(store=self.store)
         backendStore = MockContentStore(store=self.store)
-        self.store.powerUp(backendStore, IBackendStore)
+        self.store.powerUp(backendStore, IWriteLaterBackend)
         backendStore2 = MockContentStore(store=self.store)
-        self.store.powerUp(backendStore2, IBackendStore)
+        self.store.powerUp(backendStore2, IWriteLaterBackend)
 
         contentStore.storeObject(objectId=u'athing',
                                  content='somecontent',
@@ -269,7 +264,7 @@
     def setUp(self):
         self.store = Store(self.mktemp())
         self.contentStore = ContentStore(store=self.store)
-        self.store.powerUp(self.contentStore, IContentStore)
+        self.store.powerUp(self.contentStore, IBackendStore)
         self.contentStore.storeObject(objectId=u'athing',
                                       content='somecontent',
                                       contentType=u'application/octet-stream')
