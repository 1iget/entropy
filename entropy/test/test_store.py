--- conflicted
+++ resolved
@@ -51,12 +51,8 @@
         Attempting to store metadata results in an exception as this is not yet
         implemented.
         """
-<<<<<<< HEAD
-        d = self.contentStore.storeObject(u'athing', 'blah', metadata={'blah': 'blah'})
-=======
         d = self.contentStore.storeObject(
-            'blah', 'blah', metadata={'blah': 'blah'})
->>>>>>> 686f46a7
+            u'athing', 'blah', metadata={'blah': 'blah'})
         return self.assertFailure(d, NotImplementedError
             ).addCallback(lambda e: self.assertSubstring('metadata', str(e)))
 
@@ -94,13 +90,7 @@
         self.assertEqual(obj.contentType, u'text/plain')
         self.assertEqual(obj.created, t2)
 
-<<<<<<< HEAD
-        obj3 = self.contentStore._storeObject(u'athing',
-                                              'blah',
-                                              u'text/plain')
-=======
-        self.contentStore._storeObject('blah', u'text/plain')
->>>>>>> 686f46a7
+        self.contentStore._storeObject(u'athing', 'blah')
 
         self.assertTrue(obj.created > t2)
 
