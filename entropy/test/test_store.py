--- conflicted
+++ resolved
@@ -154,14 +154,16 @@
         self.contentStore1.storeObject(objectId=u'athing',
                                        content='somecontent',
                                        contentType=u'application/octet-stream')
-        self.testObject1 = self.store.findUnique(ImmutableObject, ImmutableObject.objectId == u'athing')
+        self.testObject1 = self.store.findUnique(ImmutableObject,
+                                                 ImmutableObject.objectId == u'athing')
 
         self.contentStore2 = ContentStore(store=self.store)
         self.storageClass.powerUp(self.contentStore2, IReadBackend, 5)
         self.contentStore2.storeObject(objectId=u'anotherthing',
                                        content='somemorecontent',
                                        contentType=u'application/octet-stream')
-        self.testObject2 = self.store.findUnique(ImmutableObject, ImmutableObject.objectId == u'anotherthing')
+        self.testObject2 = self.store.findUnique(ImmutableObject,
+                                                 ImmutableObject.objectId == u'anotherthing')
 
 
     def test_getObjectExistsFirst(self):
@@ -185,27 +187,7 @@
         def _cb(o):
             self.o = o
         d.addCallback(_cb)
-<<<<<<< HEAD
         self.assertIdentical(self.o, self.testObject2)
-=======
-
-        self.assertEqual(self.o.getContent(), 'somecontent')
-        d = self.contentStore2.getObject(self.testObject.objectId)
-        def _cb2(o2):
-            self.o2 = o2
-        d.addCallback(_cb2)
-        self.assertIdentical(self.o, self.o2)
-
-
-    def test_getSiblingExistsRemote(self):
-        """
-        Calling getSiblingObject with an object ID that is missing locally, but
-        present in one of the sibling stores, will retrieve the object, as well
-        as inserting it into the local store.
-        """
-        self.store.powerUp(self.contentStore1, ISiblingStore)
-        self._retrievalTest()
->>>>>>> 9d3c7801
 
 
     def test_getObjectMissing(self):
