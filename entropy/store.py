"""
Object data store.

This service acts as a cache / access point for a backend object store;
currently Amazon S3 is used as the backend store, but the architecture should
be flexible enough to allow other possibilities. The system is designed to
handle objects in an immutable fashion; once an object is created, it exists in
perpetuity, and the contents will never change.

The service's functionality is two-fold; firstly, it handles requests for
retrieval of objects, servicing them from the local cache, fetching them from a
neighbour cache, or retrieving them from the backend store. Secondly, it
handles requests for storage of a new object; the object is first cached
locally to ensure local view consistency, and then queued for backend storage
in a reliable fashion.
"""
import hashlib
from datetime import timedelta

from zope.interface import implements

from epsilon.extime import Time

from axiom.item import Item
from axiom.attributes import text, timestamp, inmemory, reference
from axiom.dependency import dependsOn

from twisted.web import http
from twisted.python import log
from twisted.python.components import registerAdapter
from twisted.application.service import Service, IService
from twisted.internet.defer import DeferredList

from nevow.inevow import IResource, IRequest
<<<<<<< HEAD
=======
from nevow.static import File
>>>>>>> 9d3c7801
from nevow.rend import NotFound

from entropy.ientropy import (IBackendStore, IReadBackend, IWriteBackend,
                              IWriteLaterBackend, IUploadScheduler, IStorageClass)
from entropy.errors import NonexistentObject, DigestMismatch
from entropy.errors import CorruptObject, NonexistentObject, DigestMismatch
from entropy.hash import getHash
from entropy.util import deferred

from entropy.backends.localaxiom import ContentStore



class StorageClass(Item):
    implements(IStorageClass)

    name = text(allowNone=False)


    def getReadBackends(self):
        return iter(self.powerupsFor(IReadBackend))


    def getWriteBackends(self):
        return iter(self.powerupsFor(IWriteBackend))


    def getWriteLaterBackends(self):
        return iter(self.powerupsFor(IWriteLaterBackend))


    def getObject(self, objectId):
        """
        Find an object in one of the read stores and return it.

        @returns: the retrieved object.
        @type obj: ImmutableObject
        """
        backends = self.getReadBackends()

        @deferred
        def _getNothing(objectId):
            raise NonexistentObject(objectId)

        def _eb(f):
            f.trap(NonexistentObject)
            try:
                backend = backends.next()
            except StopIteration:
                raise NonexistentObject(objectId)

            d = backend.getObject(objectId)
            d.addErrback(_eb)
            return d

        return _getNothing(objectId).addErrback(_eb)


    def storeObject(self, objectId, content, contentType=None, metadata={}, created=None):
        """
        Store an object in all backends.
        """
        if metadata != {}:
            raise NotImplementedError('metadata not yet supported')

        results = []
        for backend in self.getWriteBackends():
            results.append(backend.storeObject(objectId,
                                               content,
                                               contentType,
                                               metadata,
                                               created))

        for backend in self.getWriteLaterBackends():
            PendingUpload(store=self.store,
                          objectId=objectId,
                          backend=backend)

        return DeferredList(results, fireOnOneErrback=True)



class ObjectCreator(object):
    """
    Resource for storing new objects.

    @ivar contentStore: The {IBackendStore} provider to create objects in.
    """
    implements(IResource)

    def __init__(self, contentStore, objectId=None):
        self.contentStore = contentStore
        self.objectId = objectId


    # IResource
    def renderHTTP(self, ctx):
        req = IRequest(ctx)
        if req.method == 'GET':
            return self.handleGET(req)
        elif req.method == 'PUT':
            return self.handlePUT(req)
        else:
            req.setResponseCode(http.NOT_ALLOWED)
            req.setHeader('Content-Type', 'text/plain')
            return 'Method not allowed'


    def handleGET(self, req):
        req.setHeader('Content-Type', 'text/plain')
        return 'PUT data here to create an object.'


    def handlePUT(self, req):
        data = req.content.read()
        if self.objectId is None:
            contentDigest = getHash(self.contentStore.hash)(data).hexdigest()
            self.objectId = u'%s:%s' % (self.contentStore.hash, contentDigest)
        return self.putObject(self.objectId, data, req)


    def putObject(self, objectId, data, req):
        contentType = unicode(
            req.getHeader('Content-Type') or 'application/octet-stream',
            'ascii')

        contentMD5 = req.getHeader('Content-MD5')
        if contentMD5 is not None:
            expectedHash = contentMD5.decode('base64')
            actualHash = hashlib.md5(data).digest()
            if expectedHash != actualHash:
                raise DigestMismatch(expectedHash, actualHash)

        def _cb(objectId):
            req.setHeader('Content-Type', 'text/plain')
            objectId = objectId.encode('ascii')
            return objectId

        d = self.contentStore.storeObject(objectId, data, contentType)
        return d.addCallback(_cb)



class ContentResource(Item):
    """
    Resource for accessing the content store.
    """
    implements(IResource)
    powerupInterfaces = [IResource]

    addSlash = inmemory()

    defaultStorageClass = dependsOn(StorageClass)

    def getStorageClass(self, storageClassName):
        if storageClassName is None:
            return self.defaultStorageClass
        for storageClass in self.store.powerupsFor(IStorageClass):
            if storageClass.name == storageClassName:
                return storageClass
        raise NonexistentStorageClass(storageClassName)


    def getObject(self, storageClassName, objectId):
        def _notFound(f):
            f.trap(NonexistentObject)
            return None
        d = self.getStorageClass(storageClassName).getObject(objectId)
        return d.addErrback(_notFound)


    def childFactory(self, name):
        """
        Hook up children.

        / is the root, nothing to see her.

        /new is how new objects are stored.

        /<objectId> is where existing objects are retrieved.
        """
        if name == '':
            return self
        elif name == 'new':
            return ObjectCreator(self.contentStore)
        else:
            return self.getObject(None, name)
        return None


    # IResource
    def renderHTTP(self, ctx):
        """
        Nothing to see here.
        """
        return 'Entropy'


    def locateChild(self, ctx, segments):
        """
        Dispatch to L{childFactory}.
        """
        if len(segments) >= 1:
            res = self.childFactory(segments[0])
            if res is not None:
                return res, segments[1:]
        return NotFound



class IdContentResource(Item):
    """
    Resource for accessing the content store.
    """
    implements(IResource)
    powerupInterfaces = [IResource]

    addSlash = inmemory()

    contentStore = dependsOn(ContentStore)

    def getObject(self, name):
        def _notFound(f):
            f.trap(NonexistentObject)
            return None
        return self.contentStore.getSiblingObject(name).addErrback(_notFound)


    def childFactory(self, name, method):
        """
        Hook up children.

        / is the root, nothing to see here.

        /<objectId> is where existing objects are stored retrieved.
        """
        if name == '':
            return self
        elif method in ['PUT', 'POST']:
            return ObjectCreator(self.contentStore, unicode(name, 'ascii'))
        else:
            return self.getObject(unicode(name, 'ascii'))
        return None


    # IResource
    def renderHTTP(self, ctx):
        """
        Nothing to see here.
        """
        return 'Entropy'


    def locateChild(self, ctx, segments):
        """
        Dispatch to L{childFactory}.
        """
        if len(segments) >= 1:
            res = self.childFactory(segments[0], IRequest(ctx).method)
            if res is not None:
                return res, segments[1:]
        return NotFound



<<<<<<< HEAD
=======
class MemoryObject(record('objectId content hash contentDigest contentType '
                          'created metadata', metadata={})):
    implements(IContentObject)


    def getContent(self):
        return self.content



class RemoteEntropyStore(Item):
    """
    IContentStore implementation for remote Entropy services.
    """
    implements(IContentStore)

    entropyURI = text(allowNone=False,
                      doc="""The URI of the Entropy service in use.""")

    def getURI(self, documentId):
        """
        Construct an Entropy URI for the specified document.
        """
        return self.entropyURI + documentId


    # IContentStore

    def storeObject(self, objectId, content, contentType=None, metadata={}, created=None):
        digest = hashlib.md5(data).digest()
        return getPage((self.entropyURI + 'new').encode('ascii'),
                       method='PUT',
                       postdata=data,
                       headers={'Content-Length': len(data),
                                'Content-Type': contentType,
                                'Content-MD5': b64encode(digest)}
                    ).addCallback(lambda url: unicode(url, 'ascii'))


    def getObject(self, objectId):
        def _makeContentObject((data, headers)):
            # XXX: Actually get the real creation time
            return MemoryObject(
                objectId=objectId,
                content=data,
                hash=None,
                contentDigest=None,
                contentType=unicode(headers['content-type'][0], 'ascii'),
                metadata={},
                created=Time())

        def _eb(f):
            f.trap(eweb.Error)
            if f.value.status == '404':
                raise NonexistentObject(objectId)
            return f

        return getPageWithHeaders(self.getURI(objectId)
                    ).addCallbacks(_makeContentObject, _eb)



>>>>>>> 9d3c7801
class PendingUpload(Item):
    """
    Marker for a pending upload to a backend store.
    """
    objectId = text(allowNone=False)
    backend = reference(allowNone=False) # reftype=IBackendStore
    scheduled = timestamp(indexed=True, allowNone=False, defaultFactory=lambda: Time())


    def attemptUpload(self):
        def _uploadObject(obj):
            return self.backend.storeObject(
                obj.objectId,
                obj.getContent(),
                obj.contentType,
                obj.metadata,
                obj.created)

        def _reschedule(f):
            log.err(f, 'Error uploading to backend store')
            self.scheduled += timedelta(minutes=2)
            return f

        d = IBackendStore(self.store).getObject(self.objectId)
        d.addCallback(_uploadObject)
        d.addCallback(lambda ign: self.deleteFromStore())
        d.addErrback(_reschedule)
        return d



class UploadScheduler(Item, Service):
    """
    Schedule upload attempts for pending uploads.
    """
    implements(IService, IUploadScheduler)
    powerupInterfaces = [IService, IUploadScheduler]

    dummy = text()

    parent = inmemory()
    name = inmemory()
    running = inmemory()
    _wakeCall = inmemory()
    _clock = inmemory()

    def activate(self):
        self.parent = None
        self.name = None
        self.running = False
        self._wakeCall = None

        from twisted.internet import reactor
        self._clock = reactor


    def installed(self):
        """
        Callback invoked after this item has been installed on a store.

        This is used to set the service parent to the store's service object.
        """
        self.setServiceParent(self.store)


    def deleted(self):
        """
        Callback invoked after a transaction in which this item has been
        deleted is committed.

        This is used to remove this item from its service parent, if it has
        one.
        """
        if self.parent is not None:
            self.disownServiceParent()


    def _scheduledWake(self):
        self._wakeCall = None
        self.wake()


    def _cancelWake(self):
        if self._wakeCall is not None:
            self._wakeCall.cancel()
            self._wakeCall = None


    def _now(self):
        return Time()


    # IUploadScheduler

    def wake(self):
        self._cancelWake()
        now = self._now()

        # Find an upload we can try right now
        p = self.store.findFirst(
            PendingUpload,
            PendingUpload.scheduled <= now)
        if p is not None:
            p.attemptUpload().addBoth(lambda ign: self.wake())
        else:
            # If there wasn't anything, schedule a wake for when there will be
            # something
            p = self.store.findFirst(
                PendingUpload,
                sort=PendingUpload.scheduled.ascending)
            if p is not None:
                self._clock.callLater((p.scheduled - now).seconds, self.wake)


    # IService

    def startService(self):
        self.running = True
        self._wakeCall = self._clock.callLater(0, self._scheduledWake)


    def stopService(self):
        self.running = False
        self._cancelWake()<|MERGE_RESOLUTION|>--- conflicted
+++ resolved
@@ -32,10 +32,6 @@
 from twisted.internet.defer import DeferredList
 
 from nevow.inevow import IResource, IRequest
-<<<<<<< HEAD
-=======
-from nevow.static import File
->>>>>>> 9d3c7801
 from nevow.rend import NotFound
 
 from entropy.ientropy import (IBackendStore, IReadBackend, IWriteBackend,
@@ -301,71 +297,6 @@
 
 
 
-<<<<<<< HEAD
-=======
-class MemoryObject(record('objectId content hash contentDigest contentType '
-                          'created metadata', metadata={})):
-    implements(IContentObject)
-
-
-    def getContent(self):
-        return self.content
-
-
-
-class RemoteEntropyStore(Item):
-    """
-    IContentStore implementation for remote Entropy services.
-    """
-    implements(IContentStore)
-
-    entropyURI = text(allowNone=False,
-                      doc="""The URI of the Entropy service in use.""")
-
-    def getURI(self, documentId):
-        """
-        Construct an Entropy URI for the specified document.
-        """
-        return self.entropyURI + documentId
-
-
-    # IContentStore
-
-    def storeObject(self, objectId, content, contentType=None, metadata={}, created=None):
-        digest = hashlib.md5(data).digest()
-        return getPage((self.entropyURI + 'new').encode('ascii'),
-                       method='PUT',
-                       postdata=data,
-                       headers={'Content-Length': len(data),
-                                'Content-Type': contentType,
-                                'Content-MD5': b64encode(digest)}
-                    ).addCallback(lambda url: unicode(url, 'ascii'))
-
-
-    def getObject(self, objectId):
-        def _makeContentObject((data, headers)):
-            # XXX: Actually get the real creation time
-            return MemoryObject(
-                objectId=objectId,
-                content=data,
-                hash=None,
-                contentDigest=None,
-                contentType=unicode(headers['content-type'][0], 'ascii'),
-                metadata={},
-                created=Time())
-
-        def _eb(f):
-            f.trap(eweb.Error)
-            if f.value.status == '404':
-                raise NonexistentObject(objectId)
-            return f
-
-        return getPageWithHeaders(self.getURI(objectId)
-                    ).addCallbacks(_makeContentObject, _eb)
-
-
-
->>>>>>> 9d3c7801
 class PendingUpload(Item):
     """
     Marker for a pending upload to a backend store.
