--- conflicted
+++ resolved
@@ -427,12 +427,8 @@
 
 
     # IContentStore
-<<<<<<< HEAD
+
     def storeObject(self, objectId, content, contentType=None, metadata={}, created=None):
-=======
-
-    def storeObject(self, content, contentType, metadata={}, created=None):
->>>>>>> 686f46a7
         digest = hashlib.md5(data).digest()
         return getPage((self.entropyURI + 'new').encode('ascii'),
                        method='PUT',
