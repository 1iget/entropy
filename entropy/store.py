"""
Object data store.

This service acts as a cache / access point for a backend object store;
currently Amazon S3 is used as the backend store, but the architecture should
be flexible enough to allow other possibilities. The system is designed to
handle objects in an immutable fashion; once an object is created, it exists in
perpetuity, and the contents will never change.

The service's functionality is two-fold; firstly, it handles requests for
retrieval of objects, servicing them from the local cache, fetching them from a
neighbour cache, or retrieving them from the backend store. Secondly, it
handles requests for storage of a new object; the object is first cached
locally to ensure local view consistency, and then queued for backend storage
in a reliable fashion.
"""
import hashlib
from datetime import timedelta

from zope.interface import implements

from epsilon.extime import Time

from axiom.item import Item
from axiom.attributes import text, timestamp, inmemory, reference
from axiom.dependency import dependsOn

from twisted.web import http
from twisted.python import log
<<<<<<< HEAD
=======
from twisted.python.components import registerAdapter
from twisted.application.service import Service, IService
>>>>>>> 66d8adff

from nevow.inevow import IResource, IRequest
from nevow.rend import NotFound

<<<<<<< HEAD
from entropy.ientropy import IContentStore
from entropy.errors import NonexistentObject, DigestMismatch
=======
from entropy.ientropy import (IContentStore, IContentObject, ISiblingStore,
    IBackendStore, IUploadScheduler)
from entropy.errors import CorruptObject, NonexistentObject, DigestMismatch
>>>>>>> 66d8adff
from entropy.hash import getHash

<<<<<<< HEAD
from entropy.backends.localaxiom import ContentStore
=======


class ImmutableObject(Item):
    """
    An immutable object.

    Immutable objects are addressed by content hash, and consist of the object
    data as a binary blob, and object key/value metadata pairs.
    """
    schemaVersion = 2

    implements(IContentObject)

    hash = text(allowNone=False)
    contentDigest = text(allowNone=False)
    content = path(allowNone=False)
    contentType = text(allowNone=True)
    created = timestamp(allowNone=False, defaultFactory=lambda: Time())
    objectId = text(allowNone=False)

    @property
    def metadata(self):
        return {}


    def _getDigest(self):
        fp = self.content.open()
        try:
            h = getHash(self.hash)(fp.read())
            return unicode(h.hexdigest(), 'ascii')
        finally:
            fp.close()


    def verify(self):
        digest = self._getDigest()
        if self.contentDigest != digest:
            raise CorruptObject(
                'expected: %r actual: %r' % (self.contentDigest, digest))


    def getContent(self):
        return self.content.getContent()


def immutableObject1to2(old):
    return old.upgradeVersion(
        ImmutableObject.typeName, 1, 2,
        hash=old.hash,
        contentDigest=old.contentDigest,
        content=old.content,
        contentType=old.contentType,
        created=old.created,
        objectId=old.hash + u':' + old.contentDigest)

registerUpgrader(immutableObject1to2, ImmutableObject.typeName, 1, 2)



def objectResource(obj):
    """
    Adapt L{ImmutableObject) to L{IResource}.
    """
    obj.verify()
    res = File(obj.content.path)
    res.type = obj.contentType.encode('ascii')
    res.encoding = None
    return res

registerAdapter(objectResource, ImmutableObject, IResource)



class ContentStore(Item):
    """
    Manager for stored objects.
    """
    implements(IContentStore)

    hash = text(allowNone=False, default=u'sha256')

    @transacted
    def _storeObject(self, objectId, content, contentType=None, metadata={}, created=None):
        """
        Do the actual work of synchronously storing the object.
        """
        if metadata != {}:
            raise NotImplementedError('metadata not yet supported')

        contentDigest = getHash(self.hash)(content).hexdigest()
        contentDigest = unicode(contentDigest, 'ascii')

        if created is None:
            created = Time()

        obj = self.store.findUnique(
            ImmutableObject,
            ImmutableObject.objectId == objectId,
            default=None)
        if obj is None:
            contentFile = self.store.newFile('objects', 'immutable', objectId)
            contentFile.write(content)
            contentFile.close()

            obj = ImmutableObject(store=self.store,
                                  contentDigest=contentDigest,
                                  hash=self.hash,
                                  content=contentFile.finalpath,
                                  contentType=contentType,
                                  created=created,
                                  objectId=objectId)
        else:
            obj.contentType = contentType
            obj.created = created

        for backend in self.store.powerupsFor(IBackendStore):
            PendingUpload(store=self.store,
                          objectId = obj.objectId,
                          backend=backend)

        return obj


    def importObject(self, obj):
        """
        Import an object from elsewhere.

        @param obj: the object to import.
        @type obj: ImmutableObject
        """
        return self._storeObject(obj.objectId,
                                 obj.getContent(),
                                 obj.contentType,
                                 obj.metadata,
                                 obj.created)


    @transacted
    def getSiblingObject(self, objectId):
        """
        Import an object from a sibling store.

        @returns: the local imported object.
        @type obj: ImmutableObject
        """
        siblings = list(self.store.powerupsFor(ISiblingStore))
        siblings.extend(self.store.powerupsFor(IBackendStore))
        siblings = iter(siblings)

        def _eb(f):
            f.trap(NonexistentObject)
            try:
                remoteStore = siblings.next()
            except StopIteration:
                raise NonexistentObject(objectId)

            d = remoteStore.getObject(objectId)
            d.addCallbacks(self.importObject, _eb)
            return d

        return self.getObject(objectId).addErrback(_eb)


    # IContentStore

    @deferred
    def storeObject(self, objectId, content, contentType=None, metadata={}, created=None):
        obj = self._storeObject(objectId, content, contentType, metadata, created)
        return obj.objectId


    @deferred
    @transacted
    def getObject(self, objectId):
        obj = self.store.findUnique(
            ImmutableObject,
            ImmutableObject.objectId == objectId,
            default=None)
        if obj is None:
            raise NonexistentObject(objectId)
        return obj
>>>>>>> 66d8adff



class ObjectCreator(object):
    """
    Resource for storing new objects.

    @ivar contentStore: The {IContentStore} provider to create objects in.
    """
    implements(IResource)

    def __init__(self, contentStore, objectId=None):
        self.contentStore = contentStore
        self.objectId = objectId


    # IResource
    def renderHTTP(self, ctx):
        req = IRequest(ctx)
        if req.method == 'GET':
            return self.handleGET(req)
        elif req.method == 'PUT':
            return self.handlePUT(req)
        else:
            req.setResponseCode(http.NOT_ALLOWED)
            req.setHeader('Content-Type', 'text/plain')
            return 'Method not allowed'


    def handleGET(self, req):
        req.setHeader('Content-Type', 'text/plain')
        return 'PUT data here to create an object.'


    def handlePUT(self, req):
        data = req.content.read()
        if self.objectId is None:
            contentDigest = getHash(self.contentStore.hash)(data).hexdigest()
            self.objectId = u'%s:%s' % (self.contentStore.hash, contentDigest)
        return self.putObject(self.objectId, data, req)


    def putObject(self, objectId, data, req):
        contentType = unicode(
            req.getHeader('Content-Type') or 'application/octet-stream',
            'ascii')

        contentMD5 = req.getHeader('Content-MD5')
        if contentMD5 is not None:
            expectedHash = contentMD5.decode('base64')
            actualHash = hashlib.md5(data).digest()
            if expectedHash != actualHash:
                raise DigestMismatch(expectedHash, actualHash)

        def _cb(objectId):
            req.setHeader('Content-Type', 'text/plain')
            objectId = objectId.encode('ascii')
            return objectId

        d = self.contentStore.storeObject(objectId, data, contentType)
        return d.addCallback(_cb)



class ContentResource(Item):
    """
    Resource for accessing the content store.
    """
    implements(IResource)
    powerupInterfaces = [IResource]

    addSlash = inmemory()

    contentStore = dependsOn(ContentStore)

    def getObject(self, name):
        def _notFound(f):
            f.trap(NonexistentObject)
            return None
        return self.contentStore.getSiblingObject(name).addErrback(_notFound)


    def childFactory(self, name):
        """
        Hook up children.

        / is the root, nothing to see her.

        /new is how new objects are stored.

        /<objectId> is where existing objects are retrieved.
        """
        if name == '':
            return self
        elif name == 'new':
            return ObjectCreator(self.contentStore)
        else:
            return self.getObject(name)
        return None


    # IResource
    def renderHTTP(self, ctx):
        """
        Nothing to see here.
        """
        return 'Entropy'


    def locateChild(self, ctx, segments):
        """
        Dispatch to L{childFactory}.
        """
        if len(segments) >= 1:
            res = self.childFactory(segments[0])
            if res is not None:
                return res, segments[1:]
        return NotFound



class IdContentResource(Item):
    """
    Resource for accessing the content store.
    """
    implements(IResource)
    powerupInterfaces = [IResource]

    addSlash = inmemory()

    contentStore = dependsOn(ContentStore)

    def getObject(self, name):
        def _notFound(f):
            f.trap(NonexistentObject)
            return None
        return self.contentStore.getSiblingObject(name).addErrback(_notFound)


    def childFactory(self, name, method):
        """
        Hook up children.

        / is the root, nothing to see here.

        /<objectId> is where existing objects are stored retrieved.
        """
        if name == '':
            return self
        elif method in ['PUT', 'POST']:
            return ObjectCreator(self.contentStore, unicode(name, 'ascii'))
        else:
            return self.getObject(unicode(name, 'ascii'))
        return None


    # IResource
    def renderHTTP(self, ctx):
        """
        Nothing to see here.
        """
        return 'Entropy'


    def locateChild(self, ctx, segments):
        """
        Dispatch to L{childFactory}.
        """
        if len(segments) >= 1:
            res = self.childFactory(segments[0], IRequest(ctx).method)
            if res is not None:
                return res, segments[1:]
        return NotFound



class PendingUpload(Item):
    """
    Marker for a pending upload to a backend store.
    """
    objectId = text(allowNone=False)
    backend = reference(allowNone=False) # reftype=IBackendStore
    scheduled = timestamp(indexed=True, allowNone=False, defaultFactory=lambda: Time())


    def attemptUpload(self):
        def _uploadObject(obj):
            return self.backend.storeObject(
                obj.objectId,
                obj.getContent(),
                obj.contentType,
                obj.metadata,
                obj.created)

        def _reschedule(f):
            log.err(f, 'Error uploading to backend store')
            self.scheduled += timedelta(minutes=2)
            return f

        d = IContentStore(self.store).getObject(self.objectId)
        d.addCallback(_uploadObject)
        d.addCallback(lambda ign: self.deleteFromStore())
        d.addErrback(_reschedule)
        return d



class UploadScheduler(Item):
    """
    Schedule upload attempts for pending uploads.
    """
    implements(IService, IUploadScheduler)
    powerupInterfaces = [IService, IUploadScheduler]

    dummy = text()

    parent = inmemory()
    name = inmemory()
    running = inmemory()
    _wakeCall = inmemory()
    _clock = inmemory()

    def activate(self):
        self.parent = None
        self.name = None
        self.running = False
        self._wakeCall = None

        from twisted.internet import reactor
        self._clock = reactor


    def installed(self):
        """
        Callback invoked after this item has been installed on a store.

        This is used to set the service parent to the store's service object.
        """
        self.setServiceParent(self.store)


    def deleted(self):
        """
        Callback invoked after a transaction in which this item has been
        deleted is committed.

        This is used to remove this item from its service parent, if it has
        one.
        """
        if self.parent is not None:
            self.disownServiceParent()


    def _scheduledWake(self):
        self._wakeCall = None
        self.wake()


    def _cancelWake(self):
        if self._wakeCall is not None:
            self._wakeCall.cancel()
            self._wakeCall = None


    def _now(self):
        return Time()


    # IUploadScheduler

    def wake(self):
        self._cancelWake()
        now = self._now()

        # Find an upload we can try right now
        p = self.store.findFirst(
            PendingUpload,
            PendingUpload.scheduled <= now)
        if p is not None:
            p.attemptUpload().addBoth(lambda ign: self.wake())
        else:
            # If there wasn't anything, schedule a wake for when there will be
            # something
            p = self.store.findFirst(
                PendingUpload,
                sort=PendingUpload.scheduled.ascending)
            if p is not None:
                self._clock.callLater((p.scheduled - now).seconds, self.wake)


    # IService

    def startService(self):
        self.running = True
        self._wakeCall = self._clock.callLater(0, self._scheduledWake)


    def stopService(self):
        self.running = False
        self._cancelWake()<|MERGE_RESOLUTION|>--- conflicted
+++ resolved
@@ -27,210 +27,18 @@
 
 from twisted.web import http
 from twisted.python import log
-<<<<<<< HEAD
-=======
 from twisted.python.components import registerAdapter
 from twisted.application.service import Service, IService
->>>>>>> 66d8adff
 
 from nevow.inevow import IResource, IRequest
 from nevow.rend import NotFound
 
-<<<<<<< HEAD
-from entropy.ientropy import IContentStore
+from entropy.ientropy import IBackendStore, IReadBackend, IUploadScheduler
 from entropy.errors import NonexistentObject, DigestMismatch
-=======
-from entropy.ientropy import (IContentStore, IContentObject, ISiblingStore,
-    IBackendStore, IUploadScheduler)
 from entropy.errors import CorruptObject, NonexistentObject, DigestMismatch
->>>>>>> 66d8adff
 from entropy.hash import getHash
 
-<<<<<<< HEAD
 from entropy.backends.localaxiom import ContentStore
-=======
-
-
-class ImmutableObject(Item):
-    """
-    An immutable object.
-
-    Immutable objects are addressed by content hash, and consist of the object
-    data as a binary blob, and object key/value metadata pairs.
-    """
-    schemaVersion = 2
-
-    implements(IContentObject)
-
-    hash = text(allowNone=False)
-    contentDigest = text(allowNone=False)
-    content = path(allowNone=False)
-    contentType = text(allowNone=True)
-    created = timestamp(allowNone=False, defaultFactory=lambda: Time())
-    objectId = text(allowNone=False)
-
-    @property
-    def metadata(self):
-        return {}
-
-
-    def _getDigest(self):
-        fp = self.content.open()
-        try:
-            h = getHash(self.hash)(fp.read())
-            return unicode(h.hexdigest(), 'ascii')
-        finally:
-            fp.close()
-
-
-    def verify(self):
-        digest = self._getDigest()
-        if self.contentDigest != digest:
-            raise CorruptObject(
-                'expected: %r actual: %r' % (self.contentDigest, digest))
-
-
-    def getContent(self):
-        return self.content.getContent()
-
-
-def immutableObject1to2(old):
-    return old.upgradeVersion(
-        ImmutableObject.typeName, 1, 2,
-        hash=old.hash,
-        contentDigest=old.contentDigest,
-        content=old.content,
-        contentType=old.contentType,
-        created=old.created,
-        objectId=old.hash + u':' + old.contentDigest)
-
-registerUpgrader(immutableObject1to2, ImmutableObject.typeName, 1, 2)
-
-
-
-def objectResource(obj):
-    """
-    Adapt L{ImmutableObject) to L{IResource}.
-    """
-    obj.verify()
-    res = File(obj.content.path)
-    res.type = obj.contentType.encode('ascii')
-    res.encoding = None
-    return res
-
-registerAdapter(objectResource, ImmutableObject, IResource)
-
-
-
-class ContentStore(Item):
-    """
-    Manager for stored objects.
-    """
-    implements(IContentStore)
-
-    hash = text(allowNone=False, default=u'sha256')
-
-    @transacted
-    def _storeObject(self, objectId, content, contentType=None, metadata={}, created=None):
-        """
-        Do the actual work of synchronously storing the object.
-        """
-        if metadata != {}:
-            raise NotImplementedError('metadata not yet supported')
-
-        contentDigest = getHash(self.hash)(content).hexdigest()
-        contentDigest = unicode(contentDigest, 'ascii')
-
-        if created is None:
-            created = Time()
-
-        obj = self.store.findUnique(
-            ImmutableObject,
-            ImmutableObject.objectId == objectId,
-            default=None)
-        if obj is None:
-            contentFile = self.store.newFile('objects', 'immutable', objectId)
-            contentFile.write(content)
-            contentFile.close()
-
-            obj = ImmutableObject(store=self.store,
-                                  contentDigest=contentDigest,
-                                  hash=self.hash,
-                                  content=contentFile.finalpath,
-                                  contentType=contentType,
-                                  created=created,
-                                  objectId=objectId)
-        else:
-            obj.contentType = contentType
-            obj.created = created
-
-        for backend in self.store.powerupsFor(IBackendStore):
-            PendingUpload(store=self.store,
-                          objectId = obj.objectId,
-                          backend=backend)
-
-        return obj
-
-
-    def importObject(self, obj):
-        """
-        Import an object from elsewhere.
-
-        @param obj: the object to import.
-        @type obj: ImmutableObject
-        """
-        return self._storeObject(obj.objectId,
-                                 obj.getContent(),
-                                 obj.contentType,
-                                 obj.metadata,
-                                 obj.created)
-
-
-    @transacted
-    def getSiblingObject(self, objectId):
-        """
-        Import an object from a sibling store.
-
-        @returns: the local imported object.
-        @type obj: ImmutableObject
-        """
-        siblings = list(self.store.powerupsFor(ISiblingStore))
-        siblings.extend(self.store.powerupsFor(IBackendStore))
-        siblings = iter(siblings)
-
-        def _eb(f):
-            f.trap(NonexistentObject)
-            try:
-                remoteStore = siblings.next()
-            except StopIteration:
-                raise NonexistentObject(objectId)
-
-            d = remoteStore.getObject(objectId)
-            d.addCallbacks(self.importObject, _eb)
-            return d
-
-        return self.getObject(objectId).addErrback(_eb)
-
-
-    # IContentStore
-
-    @deferred
-    def storeObject(self, objectId, content, contentType=None, metadata={}, created=None):
-        obj = self._storeObject(objectId, content, contentType, metadata, created)
-        return obj.objectId
-
-
-    @deferred
-    @transacted
-    def getObject(self, objectId):
-        obj = self.store.findUnique(
-            ImmutableObject,
-            ImmutableObject.objectId == objectId,
-            default=None)
-        if obj is None:
-            raise NonexistentObject(objectId)
-        return obj
->>>>>>> 66d8adff
 
 
 
@@ -238,7 +46,7 @@
     """
     Resource for storing new objects.
 
-    @ivar contentStore: The {IContentStore} provider to create objects in.
+    @ivar contentStore: The {IBackendStore} provider to create objects in.
     """
     implements(IResource)
 
@@ -430,7 +238,7 @@
             self.scheduled += timedelta(minutes=2)
             return f
 
-        d = IContentStore(self.store).getObject(self.objectId)
+        d = IBackendStore(self.store).getObject(self.objectId)
         d.addCallback(_uploadObject)
         d.addCallback(lambda ign: self.deleteFromStore())
         d.addErrback(_reschedule)
